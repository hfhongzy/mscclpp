#ifndef MSCCLPP_HPP_
#define MSCCLPP_HPP_

#define MSCCLPP_MAJOR 0
#define MSCCLPP_MINOR 1
#define MSCCLPP_PATCH 0
#define MSCCLPP_VERSION (MSCCLPP_MAJOR * 10000 + MSCCLPP_MINOR * 100 + MSCCLPP_PATCH)

#include <vector>
#include <memory>
<<<<<<< HEAD
=======
#include <string>
#include <functional>

#include <mscclppfifo.hpp>
>>>>>>> 8fc822c8

namespace mscclpp {

#define MSCCLPP_UNIQUE_ID_BYTES 128
struct UniqueId {
  char internal[MSCCLPP_UNIQUE_ID_BYTES];
<<<<<<< HEAD
=======
};

class BaseBootstrap
{
public:
  BaseBootstrap(){};
  virtual ~BaseBootstrap() = default;
  virtual int getRank() = 0;
  virtual int getNranks() = 0;
  virtual void send(void* data, int size, int peer, int tag) = 0;
  virtual void recv(void* data, int size, int peer, int tag) = 0;
  virtual void allGather(void* allData, int size) = 0;
  virtual void barrier() = 0;
};

class Bootstrap : public BaseBootstrap
{
public:
  Bootstrap(int rank, int nRanks);
  ~Bootstrap();

  UniqueId createUniqueId();
  UniqueId getUniqueId() const;

  void initialize(UniqueId uniqueId);
  void initialize(std::string ipPortPair);
  int getRank() override;
  int getNranks() override;
  void send(void* data, int size, int peer, int tag) override;
  void recv(void* data, int size, int peer, int tag) override;
  void allGather(void* allData, int size) override;
  void barrier() override;

private:
  class Impl;
  std::unique_ptr<Impl> pimpl_;
};


struct alignas(16) SignalEpochId {
  // every signal(), increaments this and either:
  // 1) proxy thread pushes it to the remote peer's localSignalEpochId->proxy
  // 2) gpu thread directly writes it to remoteSignalEpochId->device
  uint64_t device;
  // signal() function triggers the cpu proxy thread to write to it
  uint64_t proxy;
};

using ChannelTriggerType = uint64_t;
const ChannelTriggerType channelTriggerData = 0x1;
const ChannelTriggerType channelTriggerFlag = 0x2;
const ChannelTriggerType channelTriggerSync = 0x4;

// This is just a numeric ID. Each HostConnection will have an internal array indexed by these handles
// mapping to the actual 
using BufferHandle = uint32_t;

#define MSCCLPP_BITS_SIZE 32
#define MSCCLPP_BITS_OFFSET 32
#define MSCCLPP_BITS_BUFFER_HANDLE 8
#define MSCCLPP_BITS_TYPE 3
#define MSCCLPP_BITS_CONNID 10

// this is the basic structure of each work element in the fifo
// the summation of number of bits must be 128 or less
union ChannelTrigger {
  ProxyTrigger value;
  struct
  {
    // first 64 bits: value[0]
    uint64_t size : MSCCLPP_BITS_SIZE;
    uint64_t srcOffset : MSCCLPP_BITS_OFFSET;
    uint64_t : (64 - MSCCLPP_BITS_SIZE - MSCCLPP_BITS_OFFSET); // ensure 64-bit alignment
    // second 64 bits: value[1]
    uint64_t dstOffset : MSCCLPP_BITS_OFFSET;
    uint64_t srcBufferHandle : MSCCLPP_BITS_BUFFER_HANDLE;
    uint64_t dstBufferHandle : MSCCLPP_BITS_BUFFER_HANDLE;
    uint64_t type : MSCCLPP_BITS_TYPE;
    uint64_t connId : MSCCLPP_BITS_CONNID;
    uint64_t : (64 - MSCCLPP_BITS_OFFSET - MSCCLPP_BITS_BUFFER_HANDLE - MSCCLPP_BITS_BUFFER_HANDLE - MSCCLPP_BITS_TYPE); // ensure 64-bit alignment
  } fields;

#ifdef __CUDACC__
  __device__ ChannelTrigger() {}
  __device__ ChannelTrigger(ProxyTrigger value) : value(value) {}
  __device__ ChannelTrigger(ChannelTriggerType type, BufferHandle dst, uint64_t dstOffset, BufferHandle src, uint64_t srcOffset, uint64_t size, int connectionId) {
    value.fst = ((srcOffset << MSCCLPP_BITS_SIZE) + size);
    value.snd = ((((((((connectionId << MSCCLPP_BITS_TYPE) + (uint64_t)type) << MSCCLPP_BITS_BUFFER_HANDLE) + dst) << MSCCLPP_BITS_BUFFER_HANDLE) + src) << MSCCLPP_BITS_OFFSET) + dstOffset);
  }
#endif // __CUDACC__
>>>>>>> 8fc822c8
};

/* Create a unique ID for communication. Only needs to be called by one process.
 * Use with mscclppCommInitRankFromId().
 * All processes need to provide the same ID to mscclppCommInitRankFromId().
 *
 * Outputs:
 *  uniqueId: the unique ID to be created
 */
std::unique_ptr<UniqueId> getUniqueId();

using TransportFlags = uint32_t;
const TransportFlags TransportNone = 0b0;
const TransportFlags TransportCudaIpc = 0b1;
const TransportFlags TransportIB0 = 0b10;
const TransportFlags TransportIB1 = 0b100;
const TransportFlags TransportIB2 = 0b1000;
const TransportFlags TransportIB3 = 0b10000;
const TransportFlags TransportIB4 = 0b100000;
const TransportFlags TransportIB5 = 0b1000000;
const TransportFlags TransportIB6 = 0b10000000;
const TransportFlags TransportIB7 = 0b100000000;

const TransportFlags TransportAll = 0b111111111;
const TransportFlags TransportAllIB = 0b111111110;

int getIBDeviceCount();
std::string getIBDeviceName(TransportFlags ibTransport);
TransportFlags getIBTransportByDeviceName(const std::string& ibDeviceName);

class Communicator;
class Connection;

class RegisteredMemory {
  struct Impl;
  std::shared_ptr<Impl> pimpl;
public:

  RegisteredMemory(std::shared_ptr<Impl> pimpl);
  ~RegisteredMemory();

  void* data();
  size_t size();
  int rank();
  TransportFlags transports();

  std::vector<char> serialize();
  static RegisteredMemory deserialize(const std::vector<char>& data);

  friend class Connection;
};

class Connection {
public:
  virtual void write(RegisteredMemory dst, uint64_t dstOffset, RegisteredMemory src, uint64_t srcOffset, uint64_t size) = 0;

  virtual void flush() = 0;

<<<<<<< HEAD
  virtual TransportFlags transport() = 0;

  virtual TransportFlags remoteTransport() = 0;
=======
/* Create a unique ID for communication. Only needs to be called by one process.
 * Use with mscclppCommInitRankFromId().
 * All processes need to provide the same ID to mscclppCommInitRankFromId().
 *
 * Outputs:
 *  uniqueId: the unique ID to be created
 */
std::unique_ptr<UniqueId> getUniqueId();
>>>>>>> 8fc822c8

protected:
  static std::shared_ptr<RegisteredMemory::Impl> getRegisteredMemoryImpl(RegisteredMemory&);
};

class Communicator {
public:
  /* Initialize the communicator. nranks processes with rank 0 to nranks-1 need to call this function.
  *
  * Inputs:
  *   nranks:     number of ranks in the communicator
  *   ipPortPair: a string of the form "ip:port" that represents the address of the root process
  *   rank:       rank of the calling process
  */
  Communicator(int nranks, const char* ipPortPair, int rank);
  
  /* Initialize the communicator from a given UniqueId. Same as mscclppCommInitRank() except that
  * id is provided by the user by calling getUniqueId()
  *
  * Inputs:
  *   nranks: number of ranks in the communicator
  *   id:     the unique ID to be used for communication
  *   rank:   rank of the calling process
  */
  Communicator(int nranks, UniqueId id, int rank);

  ~Communicator();
  
  /* Ring-based AllGather through the bootstrap socket.
  *
  * Inputs:
  *   data: data array to be gathered where `[r*size, (r+1)*size)` is the data for rank `r`
  *   size: data size per rank
  */
  void bootstrapAllGather(void* data, int size);

  /* A no-op function that is used to synchronize all processes via a bootstrap allgather*/
  void bootstrapBarrier();

  /* Register a region of GPU memory for use in this communicator.
   *
   * Inputs:
   *  data: base pointer to the memory
   *  size: size of the memory region in bytes
   * 
   * Returns: a handle to the buffer
   */
  RegisteredMemory registerMemory(void* ptr, size_t size, TransportFlags transports);

  /* Connect to a remote rank. This function only prepares metadata for connection. The actual connection
  * is made by a following call of mscclppConnectionSetup(). Note that this function is two-way and a connection
  * from rank i to remote rank j needs to have a counterpart from rank j to rank i.
  * Note that with IB, buffers are registered at a page level and if a buffer is spread through multiple pages
  * and do not fully utilize all of them, IB's QP has to register for all involved pages. This potentially has
  * security risks if the devConn's accesses are given to a malicious process.
  *
  * Inputs:
  *   remoteRank:    the rank of the remote process
  *   tag:           the tag of the connection. tag is copied into the corresponding mscclppDevConn_t, which can be
  *                  used to identify the connection inside a GPU kernel.
  *   transportType: the type of transport to be used (mscclppTransportP2P or mscclppTransportIB)
  *   ibDev:         the name of the IB device to be used. Expects a null for mscclppTransportP2P.
  */
  std::shared_ptr<Connection> connect(int remoteRank, int tag, TransportFlags transport);

  /* Establish all connections declared by connect(). This function must be called after all connect()
  * calls are made. This function ensures that all remote ranks are ready to communicate when it returns.
  */
  void connectionSetup();

  /* Return the rank of the calling process.
  *
  * Outputs:
  *   rank: the rank of the calling process
  */
  int rank();

  /* Return the number of ranks of the communicator.
  *
  * Outputs:
  *   size: the number of ranks of the communicator
  */
  int size();
  
  struct Impl;
private:
  std::unique_ptr<Impl> pimpl;
};

} // namespace mscclpp

#endif // MSCCLPP_H_<|MERGE_RESOLUTION|>--- conflicted
+++ resolved
@@ -8,21 +8,14 @@
 
 #include <vector>
 #include <memory>
-<<<<<<< HEAD
-=======
 #include <string>
-#include <functional>
-
-#include <mscclppfifo.hpp>
->>>>>>> 8fc822c8
+
 
 namespace mscclpp {
 
 #define MSCCLPP_UNIQUE_ID_BYTES 128
 struct UniqueId {
   char internal[MSCCLPP_UNIQUE_ID_BYTES];
-<<<<<<< HEAD
-=======
 };
 
 class BaseBootstrap
@@ -59,61 +52,6 @@
 private:
   class Impl;
   std::unique_ptr<Impl> pimpl_;
-};
-
-
-struct alignas(16) SignalEpochId {
-  // every signal(), increaments this and either:
-  // 1) proxy thread pushes it to the remote peer's localSignalEpochId->proxy
-  // 2) gpu thread directly writes it to remoteSignalEpochId->device
-  uint64_t device;
-  // signal() function triggers the cpu proxy thread to write to it
-  uint64_t proxy;
-};
-
-using ChannelTriggerType = uint64_t;
-const ChannelTriggerType channelTriggerData = 0x1;
-const ChannelTriggerType channelTriggerFlag = 0x2;
-const ChannelTriggerType channelTriggerSync = 0x4;
-
-// This is just a numeric ID. Each HostConnection will have an internal array indexed by these handles
-// mapping to the actual 
-using BufferHandle = uint32_t;
-
-#define MSCCLPP_BITS_SIZE 32
-#define MSCCLPP_BITS_OFFSET 32
-#define MSCCLPP_BITS_BUFFER_HANDLE 8
-#define MSCCLPP_BITS_TYPE 3
-#define MSCCLPP_BITS_CONNID 10
-
-// this is the basic structure of each work element in the fifo
-// the summation of number of bits must be 128 or less
-union ChannelTrigger {
-  ProxyTrigger value;
-  struct
-  {
-    // first 64 bits: value[0]
-    uint64_t size : MSCCLPP_BITS_SIZE;
-    uint64_t srcOffset : MSCCLPP_BITS_OFFSET;
-    uint64_t : (64 - MSCCLPP_BITS_SIZE - MSCCLPP_BITS_OFFSET); // ensure 64-bit alignment
-    // second 64 bits: value[1]
-    uint64_t dstOffset : MSCCLPP_BITS_OFFSET;
-    uint64_t srcBufferHandle : MSCCLPP_BITS_BUFFER_HANDLE;
-    uint64_t dstBufferHandle : MSCCLPP_BITS_BUFFER_HANDLE;
-    uint64_t type : MSCCLPP_BITS_TYPE;
-    uint64_t connId : MSCCLPP_BITS_CONNID;
-    uint64_t : (64 - MSCCLPP_BITS_OFFSET - MSCCLPP_BITS_BUFFER_HANDLE - MSCCLPP_BITS_BUFFER_HANDLE - MSCCLPP_BITS_TYPE); // ensure 64-bit alignment
-  } fields;
-
-#ifdef __CUDACC__
-  __device__ ChannelTrigger() {}
-  __device__ ChannelTrigger(ProxyTrigger value) : value(value) {}
-  __device__ ChannelTrigger(ChannelTriggerType type, BufferHandle dst, uint64_t dstOffset, BufferHandle src, uint64_t srcOffset, uint64_t size, int connectionId) {
-    value.fst = ((srcOffset << MSCCLPP_BITS_SIZE) + size);
-    value.snd = ((((((((connectionId << MSCCLPP_BITS_TYPE) + (uint64_t)type) << MSCCLPP_BITS_BUFFER_HANDLE) + dst) << MSCCLPP_BITS_BUFFER_HANDLE) + src) << MSCCLPP_BITS_OFFSET) + dstOffset);
-  }
-#endif // __CUDACC__
->>>>>>> 8fc822c8
 };
 
 /* Create a unique ID for communication. Only needs to be called by one process.
@@ -172,20 +110,9 @@
 
   virtual void flush() = 0;
 
-<<<<<<< HEAD
   virtual TransportFlags transport() = 0;
 
   virtual TransportFlags remoteTransport() = 0;
-=======
-/* Create a unique ID for communication. Only needs to be called by one process.
- * Use with mscclppCommInitRankFromId().
- * All processes need to provide the same ID to mscclppCommInitRankFromId().
- *
- * Outputs:
- *  uniqueId: the unique ID to be created
- */
-std::unique_ptr<UniqueId> getUniqueId();
->>>>>>> 8fc822c8
 
 protected:
   static std::shared_ptr<RegisteredMemory::Impl> getRegisteredMemoryImpl(RegisteredMemory&);
