--- conflicted
+++ resolved
@@ -113,9 +113,8 @@
 
 mscclppResult_t mscclppCommDestroy(mscclppComm_t comm);
 
-<<<<<<< HEAD
-mscclppResult_t mscclppConnect(mscclppComm_t comm, int remoteRank, void *buff, size_t buffSize, int *flag,
-                               int tag, mscclppTransport_t transportType, const char *ibDev=NULL);
+mscclppResult_t mscclppConnect(mscclppComm_t comm, mscclppDevConn* devConnOut, int remoteRank, void* localBuff, size_t buffSize,
+                               int* localFlag, int tag, mscclppTransport_t transportType, const char *ibDev=NULL);
 
 mscclppResult_t mscclppConnectionSetup(mscclppComm_t comm);
 
@@ -123,18 +122,6 @@
 
 mscclppResult_t mscclppProxyStop(mscclppComm_t comm);
 
-mscclppResult_t mscclppGetLocalRank(mscclppComm_t comm, int *localRank);
-mscclppResult_t mscclppGetNodeFromRank(mscclppComm_t comm, int rank, int *node);
-mscclppResult_t mscclppGetDevConns(mscclppComm_t comm, mscclppDevConn_t* devConns);
-=======
-mscclppResult_t mscclppConnect(mscclppComm_t comm, mscclppDevConn* devConnOut, int remoteRank, void* localBuff, int* localFlag, int tag,
-                               mscclppTransport_t transportType, const char *ibDev=NULL);
-
-mscclppResult_t mscclppConnectionSetup(mscclppComm_t comm);
-
-// mscclppResult_t mscclppGetDevConns(mscclppComm_t comm, mscclppDevConn_t* devConns);
->>>>>>> ca89c17a
-
 #ifdef __cplusplus
 } // end extern "C"
 #endif
